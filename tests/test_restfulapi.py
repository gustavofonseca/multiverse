--- conflicted
+++ resolved
@@ -99,70 +99,6 @@
         self.assertIsInstance(restfulapi.put_document(request), HTTPNoContent)
 
 
-<<<<<<< HEAD
-class FetchChangeUnitTest(unittest.TestCase):
-    def setUp(self):
-        self.request = make_request()
-        self.config = testing.setUp()
-        self.config.add_route("documents", pattern="/documents/{document_id}")
-
-    def make_documents(self, quant):
-        for i in range(quant):
-            self.request.matchdict = {"document_id": f"0000-0000-23-24-223{i}"}
-            self.request.validated = apptesting.document_registry_data_fixture()
-            restfulapi.put_document(self.request)
-
-    def test_fetch_changes(self):
-        self.assertEqual(
-            restfulapi.fetch_changes(self.request),
-            {"since": "", "limit": 500, "results": []},
-        )
-
-    def test_limit_must_be_int(self):
-        self.request.GET["limit"] = "foo"
-        self.assertRaises(HTTPBadRequest, restfulapi.fetch_changes, self.request)
-
-    def test_limit_return_correct_value(self):
-        self.request.GET["limit"] = 1000
-        self.assertEqual(restfulapi.fetch_changes(self.request)["limit"], 1000)
-
-    def test_since_return_correct_value(self):
-        self.request.GET["since"] = "2019-02-21T13:52:26.526904Z"
-        self.assertEqual(
-            restfulapi.fetch_changes(self.request)["since"],
-            "2019-02-21T13:52:26.526904Z",
-        )
-
-    def test_document_inserted_reflects_in_changes(self):
-        self.request.matchdict = {"document_id": "0000-0000-23-24-2231"}
-        self.request.validated = apptesting.document_registry_data_fixture()
-        restfulapi.put_document(self.request)
-        self.assertEqual(len(restfulapi.fetch_changes(self.request)["results"]), 1)
-
-    def test_since_filter_the_change_list(self):
-        self.make_documents(10)
-        since = restfulapi.fetch_changes(self.request)["results"][5]["timestamp"]
-        self.request.GET["since"] = since
-
-        self.assertEqual(len(restfulapi.fetch_changes(self.request)["results"]), 5)
-
-    def test_since_must_return_empty_result_list_with_unknown_value(self):
-        self.make_documents(5)
-        self.request.GET["since"] = "xxx"
-
-        self.assertEqual(len(restfulapi.fetch_changes(self.request)["results"]), 0)
-
-    def test_fetch_with_since_and_limit(self):
-        self.make_documents(20)
-        changes = restfulapi.fetch_changes(self.request)["results"]
-        since = changes[10]["timestamp"]
-
-        self.request.GET["since"] = since
-        self.request.GET["limit"] = 5
-
-        self.assertEqual(restfulapi.fetch_changes(self.request)["results"],
-                         changes[10:15])
-=======
 class ParseSettingsFunctionTests(unittest.TestCase):
     def test_known_values_are_preserved_when_given(self):
         defaults = [("apptest.foo", "APPTEST_FOO", str, "modified foo")]
@@ -209,4 +145,73 @@
             )
         finally:
             os.environ.pop("APPTEST_FOO", None)
->>>>>>> da9ea773
+
+
+class FetchChangeUnitTest(unittest.TestCase):
+    def setUp(self):
+        self.request = make_request()
+        self.config = testing.setUp()
+        self.config.add_route("documents", pattern="/documents/{document_id}")
+
+    def make_documents(self, quant):
+        for i in range(quant):
+            self.request.matchdict = {"document_id": f"0000-0000-23-24-223{i}"}
+            self.request.validated = apptesting.document_registry_data_fixture()
+            restfulapi.put_document(self.request)
+
+    def test_fetch_changes(self):
+        self.assertEqual(
+            restfulapi.fetch_changes(self.request),
+            {"since": "", "limit": 500, "results": []},
+        )
+
+    def test_limit_must_be_int(self):
+        self.request.GET["limit"] = "foo"
+        self.assertRaises(HTTPBadRequest, restfulapi.fetch_changes, self.request)
+
+    def test_limit_return_correct_value(self):
+        self.request.GET["limit"] = 1000
+        self.assertEqual(restfulapi.fetch_changes(self.request)["limit"], 1000)
+
+    def test_since_return_correct_value(self):
+        self.request.GET["since"] = "2019-02-21T13:52:26.526904Z"
+        self.assertEqual(
+            restfulapi.fetch_changes(self.request)["since"],
+            "2019-02-21T13:52:26.526904Z",
+        )
+
+    def test_document_inserted_reflects_in_changes(self):
+        self.request.matchdict = {"document_id": "0000-0000-23-24-2231"}
+        self.request.validated = apptesting.document_registry_data_fixture()
+        restfulapi.put_document(self.request)
+        self.assertEqual(len(restfulapi.fetch_changes(self.request)["results"]), 1)
+        changes_ids = [
+            change["id"]
+            for change in restfulapi.fetch_changes(self.request)["results"]
+        ]
+        self.assertIn("/documents/0000-0000-23-24-2231", changes_ids)
+
+    def test_since_filter_the_change_list(self):
+        self.make_documents(10)
+        since = restfulapi.fetch_changes(self.request)["results"][5]["timestamp"]
+        self.request.GET["since"] = since
+
+        self.assertEqual(len(restfulapi.fetch_changes(self.request)["results"]), 5)
+
+    def test_since_must_return_empty_result_list_with_unknown_value(self):
+        self.make_documents(5)
+        self.request.GET["since"] = "xxx"
+
+        self.assertEqual(len(restfulapi.fetch_changes(self.request)["results"]), 0)
+
+    def test_fetch_with_since_and_limit(self):
+        self.make_documents(20)
+        changes = restfulapi.fetch_changes(self.request)["results"]
+        since = changes[10]["timestamp"]
+
+        self.request.GET["since"] = since
+        self.request.GET["limit"] = 5
+
+        self.assertEqual(
+            restfulapi.fetch_changes(self.request)["results"], changes[10:15]
+        )