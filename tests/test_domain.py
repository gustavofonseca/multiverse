--- conflicted
+++ resolved
@@ -1191,7 +1191,6 @@
         journal = domain.Journal(id="0034-8910-rsp-48-2")
         self.assertEqual(journal.online_submission_url, "")
 
-<<<<<<< HEAD
     def test_set_next_journal(self):
         journal = domain.Journal(id="0034-8910-MR")
         next_journal = {"title": "Materials Research", "id": "journal/0034-8910"}
@@ -1249,7 +1248,7 @@
 
         with self.assertRaises(KeyError):
             journal.manifest["metadata"]["next_journal"]
-=======
+
     def test_logo_url(self):
         journal = domain.Journal(id="0034-8910-rsp-48-2")
         url = "https://logo"
@@ -1294,5 +1293,4 @@
                 {"status": "SUSPENDED", "notes": "motivo"},
                 {"status": "CEASED"},
             ],
-        )
->>>>>>> 051af194
+        )