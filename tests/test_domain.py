--- conflicted
+++ resolved
@@ -646,8 +646,6 @@
 
 
 class JournalTest(UnittestMixin, unittest.TestCase):
-<<<<<<< HEAD
-=======
     def setUp(self):
         datetime_patcher = mock.patch.object(
             domain, "datetime", mock.Mock(wraps=datetime.datetime)
@@ -658,7 +656,6 @@
         )
         self.addCleanup(datetime_patcher.stop)
 
->>>>>>> 05983941
     def test_manifest_is_generated_on_init(self):
         journal = domain.Journal(id="0034-8910-rsp-48-2")
         self.assertTrue(isinstance(journal.manifest, dict))
@@ -680,37 +677,19 @@
     def test_set_mission(self):
         documents_bundle = domain.Journal(id="0034-8910-rsp-48-2")
         documents_bundle.mission = {
-<<<<<<< HEAD
-            "pt": "Publicar trabajos científicos originales sobre Amazonia.",
-            "es": "Publicar trabalhos científicos originais sobre a Amazonia.",
-=======
             "pt": "Publicar trabalhos científicos originais sobre a Amazonia.",
             "es": "Publicar trabajos científicos originales sobre Amazonia.",
->>>>>>> 05983941
             "en": "To publish original scientific papers about Amazonia.",
         }
         self.assertEqual(
             documents_bundle.mission,
             {
-<<<<<<< HEAD
-                "pt": "Publicar trabajos científicos originales sobre Amazonia.",
-                "es": "Publicar trabalhos científicos originais sobre a Amazonia.",
-=======
                 "pt": "Publicar trabalhos científicos originais sobre a Amazonia.",
                 "es": "Publicar trabajos científicos originales sobre Amazonia.",
->>>>>>> 05983941
                 "en": "To publish original scientific papers about Amazonia.",
             },
         )
         self.assertEqual(
-<<<<<<< HEAD
-            documents_bundle.manifest["metadata"]["mission"],
-            {
-                "pt": "Publicar trabajos científicos originales sobre Amazonia.",
-                "es": "Publicar trabalhos científicos originais sobre a Amazonia.",
-                "en": "To publish original scientific papers about Amazonia.",
-            },
-=======
             documents_bundle.manifest["metadata"]["mission"][-1],
             (
                 "2018-08-05T22:33:49.795151Z",
@@ -720,7 +699,6 @@
                     "en": "To publish original scientific papers about Amazonia.",
                 },
             ),
->>>>>>> 05983941
         )
 
     def test_set_mission_content_is_not_validated(self):
@@ -733,7 +711,6 @@
             documents_bundle,
             "mission",
             "mission-invalid",
-<<<<<<< HEAD
         )
 
     def test_title_is_empty_str(self):
@@ -742,7 +719,7 @@
 
     def test_set_title(self):
         journal = domain.Journal(id="0034-8910-rsp-48-2")
-        journal.title = 'Rev. Saúde Pública'
+        journal.title = "Rev. Saúde Pública"
 
         self.assertEqual(journal.title, "Rev. Saúde Pública")
         self.assertEqual(
@@ -756,7 +733,7 @@
 
     def test_set_title_iso(self):
         journal = domain.Journal(id="0034-8910-rsp-48-2")
-        journal.title_iso = 'Rev. Saúde Pública'
+        journal.title_iso = "Rev. Saúde Pública"
 
         self.assertEqual(journal.title_iso, "Rev. Saúde Pública")
         self.assertEqual(
@@ -770,7 +747,7 @@
 
     def test_set_short_title(self):
         journal = domain.Journal(id="0034-8910-rsp-48-2")
-        journal.short_title = 'Rev. Saúde Pública'
+        journal.short_title = "Rev. Saúde Pública"
 
         self.assertEqual(journal.short_title, "Rev. Saúde Pública")
         self.assertEqual(
@@ -805,11 +782,11 @@
         )
 
     def test_scielo_issn_is_empty_str(self):
-        journal = domain.DocumentsBundle(id="0034-8910-rsp-48-2")
+        journal = domain.Journal(id="0034-8910-rsp-48-2")
         self.assertEqual(journal.scielo_issn, "")
 
     def test_set_scielo_issn(self):
-        journal = domain.DocumentsBundle(id="0034-8910-rsp-48-2")
+        journal = domain.Journal(id="0034-8910-rsp-48-2")
         journal.scielo_issn = "1809-4392"
         self.assertEqual(journal.scielo_issn, "1809-4392")
         self.assertEqual(
@@ -818,11 +795,11 @@
         )
 
     def test_print_issn_is_empty_str(self):
-        journal = domain.DocumentsBundle(id="0034-8910-rsp-48-2")
+        journal = domain.Journal(id="0034-8910-rsp-48-2")
         self.assertEqual(journal.print_issn, "")
 
     def test_set_print_issn(self):
-        journal = domain.DocumentsBundle(id="0034-8910-rsp-48-2")
+        journal = domain.Journal(id="0034-8910-rsp-48-2")
         journal.print_issn = "1809-4392"
         self.assertEqual(journal.print_issn, "1809-4392")
         self.assertEqual(
@@ -831,11 +808,11 @@
         )
 
     def test_eletronic_issn_is_empty_str(self):
-        journal = domain.DocumentsBundle(id="0034-8910-rsp-48-2")
+        journal = domain.Journal(id="0034-8910-rsp-48-2")
         self.assertEqual(journal.eletronic_issn, "")
 
     def test_set_eletronic_issn(self):
-        journal = domain.DocumentsBundle(id="0034-8910-rsp-48-2")
+        journal = domain.Journal(id="0034-8910-rsp-48-2")
         journal.eletronic_issn = "1809-4392"
         self.assertEqual(journal.eletronic_issn, "1809-4392")
         self.assertEqual(
@@ -844,11 +821,11 @@
         )
 
     def test_current_status_is_empty_str(self):
-        journal = domain.DocumentsBundle(id="0034-8910-rsp-48-2")
+        journal = domain.Journal(id="0034-8910-rsp-48-2")
         self.assertEqual(journal.current_status, "")
 
     def test_set_current_status(self):
-        journal = domain.DocumentsBundle(id="0034-8910-rsp-48-2")
+        journal = domain.Journal(id="0034-8910-rsp-48-2")
         journal.current_status = "current"
         self.assertEqual(journal.current_status, "current")
         self.assertEqual(
@@ -857,11 +834,11 @@
         )
 
     def test_unpublish_reason_is_empty_str(self):
-        journal = domain.DocumentsBundle(id="0034-8910-rsp-48-2")
+        journal = domain.Journal(id="0034-8910-rsp-48-2")
         self.assertEqual(journal.unpublish_reason, "")
 
     def test_set_unpublish_reason(self):
-        journal = domain.DocumentsBundle(id="0034-8910-rsp-48-2")
+        journal = domain.Journal(id="0034-8910-rsp-48-2")
         journal.unpublish_reason = "not-open-access"
         self.assertEqual(journal.unpublish_reason, "not-open-access")
         self.assertEqual(
@@ -869,23 +846,47 @@
             [("2018-08-05T22:33:49.795151Z", "not-open-access")],
         )
 
-    def test_is_public_is_empty_str(self):
-        journal = domain.DocumentsBundle(id="0034-8910-rsp-48-2")
-        self.assertEqual(journal.is_public, "")
+    def test_is_public_is_default_true(self):
+        journal = domain.Journal(id="0034-8910-rsp-48-2")
+        self.assertTrue(journal.is_public)
 
     def test_set_is_public(self):
-        journal = domain.DocumentsBundle(id="0034-8910-rsp-48-2")
+        journal = domain.Journal(id="0034-8910-rsp-48-2")
         journal.is_public = True
-        self.assertTrueEqual(journal.is_public)
+        self.assertTrue(journal.is_public)
         self.assertEqual(
             journal.manifest["metadata"]["is_public"],
             [("2018-08-05T22:33:49.795151Z", True)],
         )
 
-
-
-# created
-# updated
-=======
-        )
->>>>>>> 05983941
+    def test_set_is_public_to_false(self):
+        journal = domain.Journal(id="0034-8910-rsp-48-2")
+        journal.is_public = False
+        self.assertFalse(journal.is_public)
+        self.assertEqual(
+            journal.manifest["metadata"]["is_public"],
+            [("2018-08-05T22:33:49.795151Z", False)],
+        )
+
+    def test_get_created(self):
+        journal = domain.Journal(id="0034-8910-rsp-48-2")
+        self.assertEqual(journal.created(), "2018-08-05T22:33:49.795151Z")
+
+    def test_get_updated(self):
+        journal = domain.Journal(id="0034-8910-rsp-48-2")
+        self.assertEqual(journal.updated(), "2018-08-05T22:33:49.795151Z")
+
+    def test_update_title_get_updated(self):
+        journal = domain.Journal(id="0034-8910-rsp-48-2")
+        self.assertEqual(journal.updated(), "2018-08-05T22:33:49.795151Z")
+
+        datetime_patcher = mock.patch.object(
+            domain, "datetime", mock.Mock(wraps=datetime.datetime)
+        )
+        mocked_datetime = datetime_patcher.start()
+        mocked_datetime.utcnow.return_value = datetime.datetime(
+            2018, 8, 5, 22, 34, 49, 795151
+        )
+        self.addCleanup(datetime_patcher.stop)
+        journal.title = "Novo Journal"
+        self.assertEqual(journal.updated(), "2018-08-05T22:34:49.795151Z")