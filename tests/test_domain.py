import unittest
from unittest import mock
import functools
from copy import deepcopy
import datetime

from documentstore import domain, exceptions

SAMPLE_MANIFEST = {
    "id": "0034-8910-rsp-48-2-0275",
    "versions": [
        {
            "data": "/rawfiles/7ca9f9b2687cb/0034-8910-rsp-48-2-0275.xml",
            "assets": {
                "0034-8910-rsp-48-2-0275-gf01.gif": [
                    (
                        "2018-08-05T23:03:44.971230Z",
                        "/rawfiles/8e644999a8fa4/0034-8910-rsp-48-2-0275-gf01.gif",
                    ),
                    (
                        "2018-08-05T23:08:41.590174Z",
                        "/rawfiles/bf139b9aa3066/0034-8910-rsp-48-2-0275-gf01.gif",
                    ),
                ]
            },
            "timestamp": "2018-08-05T23:02:29.392990Z",
        },
        {
            "data": "/rawfiles/2d3ad9c6bc656/0034-8910-rsp-48-2-0275.xml",
            "assets": {
                "0034-8910-rsp-48-2-0275-gf01.gif": [
                    (
                        "2018-08-05T23:30:29.392995Z",
                        "/rawfiles/bf139b9aa3066/0034-8910-rsp-48-2-0275-gf01.gif",
                    )
                ]
            },
            "timestamp": "2018-08-05T23:30:29.392990Z",
        },
    ],
}


def fake_utcnow():
    return "2018-08-05T22:33:49.795151Z"


class UnittestMixin:
    def _assert_raises_with_message(self, type, message, func, *args):
        try:
            func(*args)
        except type as exc:
            self.assertEqual(str(exc), message)
        else:
            self.assertTrue(False)


new_bundle = functools.partial(domain.BundleManifest.new, now=fake_utcnow)


class DocumentTests(unittest.TestCase):
    def make_one(self):
        _manifest = deepcopy(SAMPLE_MANIFEST)
        return domain.Document(manifest=_manifest)

    def test_manifest_is_generated_on_init(self):
        document = domain.Document(id="0034-8910-rsp-48-2-0275")
        self.assertTrue(isinstance(document.manifest, dict))

    def test_manifest_as_arg_on_init(self):
        existing_manifest = {"id": "0034-8910-rsp-48-2-0275", "versions": []}
        document = domain.Document(manifest=existing_manifest)
        self.assertEqual(existing_manifest, document.manifest)

    def test_manifest_with_unknown_schema_is_allowed(self):
        existing_manifest = {"versions": []}
        document = domain.Document(manifest=existing_manifest)
        self.assertEqual(existing_manifest, document.manifest)

    def test_missing_id_return_empty_string(self):
        existing_manifest = {"versions": []}
        document = domain.Document(manifest=existing_manifest)
        self.assertEqual(document.id(), "")

    def test_id(self):
        document = domain.Document(id="0034-8910-rsp-48-2-0275")
        self.assertEqual(document.id(), "0034-8910-rsp-48-2-0275")

    def test_new_version_of_data(self):
        document = self.make_one()
        self.assertEqual(len(document.manifest["versions"]), 2)

        document.new_version(
            "/rawfiles/5e3ad9c6cd6b8/0034-8910-rsp-48-2-0275.xml",
            assets_getter=lambda data_url, timeout: (None, []),
        )
        self.assertEqual(len(document.manifest["versions"]), 3)

    def test_get_latest_version(self):
        document = self.make_one()
        latest = document.version()
        self.assertEqual(
            latest["data"], "/rawfiles/2d3ad9c6bc656/0034-8910-rsp-48-2-0275.xml"
        )

    def test_get_latest_version_when_there_isnt_any(self):
        document = domain.Document(id="0034-8910-rsp-48-2-0275")
        self.assertRaises(ValueError, lambda: document.version())

    def test_get_oldest_version(self):
        document = self.make_one()
        oldest = document.version(0)
        self.assertEqual(
            oldest["data"], "/rawfiles/7ca9f9b2687cb/0034-8910-rsp-48-2-0275.xml"
        )

    def test_version_only_shows_newest_assets(self):
        document = self.make_one()
        oldest = document.version(0)
        expected = {
            "data": "/rawfiles/7ca9f9b2687cb/0034-8910-rsp-48-2-0275.xml",
            "assets": {
                "0034-8910-rsp-48-2-0275-gf01.gif": "/rawfiles/bf139b9aa3066/0034-8910-rsp-48-2-0275-gf01.gif"
            },
            "timestamp": "2018-08-05T23:02:29.392990Z",
        }
        self.assertEqual(oldest, expected)

    def test_new_version_automaticaly_references_latest_known_assets(self):
        manifest = {
            "id": "0034-8910-rsp-48-2-0275",
            "versions": [
                {
                    "data": "/rawfiles/7ca9f9b2687cb/0034-8910-rsp-48-2-0275.xml",
                    "assets": {
                        "0034-8910-rsp-48-2-0275-gf01.gif": [
                            (
                                "2018-08-05T23:03:44.971230Z",
                                "/rawfiles/8e644999a8fa4/0034-8910-rsp-48-2-0275-gf01.gif",
                            ),
                            (
                                "2018-08-05T23:03:49.971250Z",
                                "/rawfiles/bf139b9aa3066/0034-8910-rsp-48-2-0275-gf01.gif",
                            ),
                        ]
                    },
                }
            ],
        }

        document = domain.Document(manifest=manifest)
        document.new_version(
            "/rawfiles/2d3ad9c6bc656/0034-8910-rsp-48-2-0275.xml",
            assets_getter=lambda data_url, timeout: (
                None,
                [("0034-8910-rsp-48-2-0275-gf01.gif", None)],
            ),
        )
        latest = document.version()
        self.assertEqual(
            latest["assets"]["0034-8910-rsp-48-2-0275-gf01.gif"],
            "/rawfiles/bf139b9aa3066/0034-8910-rsp-48-2-0275-gf01.gif",
        )

    def test_version_at_later_time(self):
        """
        No manifesto `SAMPLE_MANIFEST`, a versão mais recente possui foi
        produzida nos seguintes instantes: a) dados em 2018-08-05 23:30:29.392990
        e b) ativo digital em 2018-08-05 23:30:29.392995.
        """
        document = self.make_one()
        target = document.version_at("2018-12-31")
        expected = {
            "data": "/rawfiles/2d3ad9c6bc656/0034-8910-rsp-48-2-0275.xml",
            "assets": {
                "0034-8910-rsp-48-2-0275-gf01.gif": "/rawfiles/bf139b9aa3066/0034-8910-rsp-48-2-0275-gf01.gif"
            },
            "timestamp": "2018-08-05T23:30:29.392990Z",
        }
        self.assertEqual(target, expected)

    def test_version_at_given_time(self):
        document = self.make_one()
        target = document.version_at("2018-08-05T23:04:00Z")
        expected = {
            "data": "/rawfiles/7ca9f9b2687cb/0034-8910-rsp-48-2-0275.xml",
            "assets": {
                "0034-8910-rsp-48-2-0275-gf01.gif": "/rawfiles/8e644999a8fa4/0034-8910-rsp-48-2-0275-gf01.gif"
            },
            "timestamp": "2018-08-05T23:02:29.392990Z",
        }
        self.assertEqual(target, expected)

    def test_version_at_time_between_data_and_asset_registration(self):
        document = self.make_one()
        target = document.version_at("2018-08-05T23:03:43Z")
        expected = {
            "data": "/rawfiles/7ca9f9b2687cb/0034-8910-rsp-48-2-0275.xml",
            "assets": {"0034-8910-rsp-48-2-0275-gf01.gif": ""},
            "timestamp": "2018-08-05T23:02:29.392990Z",
        }
        self.assertEqual(target, expected)

    def test_version_at_time_prior_to_data_registration(self):
        document = self.make_one()
        self.assertRaises(ValueError, lambda: document.version_at("2018-07-01"))

    def test_version_at_non_UCT_time_raises_exception(self):
        document = self.make_one()
        self.assertRaises(
            ValueError, lambda: document.version_at("2018-08-05 23:03:44")
        )


class BundleManifestTest(UnittestMixin, unittest.TestCase):
    def test_new(self):
        fake_date = fake_utcnow()
        expected = {
            "id": "0034-8910-rsp-48-2",
            "created": fake_date,
            "updated": fake_date,
            "items": [],
            "metadata": {},
        }
        self.assertEqual(new_bundle("0034-8910-rsp-48-2"), expected)

    def test_new_set_same_value_to_created_updated(self):
        documents_bundle = domain.BundleManifest.new("0034-8910-rsp-48-2")
        self.assertEqual(documents_bundle["created"], documents_bundle["updated"])

    def test_set_metadata(self):
        documents_bundle = new_bundle("0034-8910-rsp-48-2")
        documents_bundle = domain.BundleManifest.set_metadata(
            documents_bundle, "publication_year", "2018", now=fake_utcnow
        )
        self.assertEqual(
            documents_bundle["metadata"]["publication_year"], [(fake_utcnow(), "2018")]
        )

    def test_set_metadata_updates_last_modification_date(self):
        documents_bundle = new_bundle("0034-8910-rsp-48-2")
        current_updated = documents_bundle["updated"]
        documents_bundle = domain.BundleManifest.set_metadata(
            documents_bundle, "publication_year", "2018"
        )
        self.assertTrue(current_updated < documents_bundle["updated"])

    def test_set_metadata_doesnt_overwrite_existing_values(self):
        documents_bundle = new_bundle("0034-8910-rsp-48-2")
        documents_bundle = domain.BundleManifest.set_metadata(
            documents_bundle,
            "publication_year",
            "2018",
            now=lambda: "2018-08-05T22:33:49.795151Z",
        )
        documents_bundle = domain.BundleManifest.set_metadata(
            documents_bundle,
            "publication_year",
            "2019",
            now=lambda: "2018-08-05T22:34:07.795151Z",
        )
        self.assertEqual(
            documents_bundle["metadata"]["publication_year"],
            [
                ("2018-08-05T22:33:49.795151Z", "2018"),
                ("2018-08-05T22:34:07.795151Z", "2019"),
            ],
        )
        self.assertEqual(len(documents_bundle["metadata"]), 1)

    def test_set_metadata_to_preexisting_set(self):
        documents_bundle = new_bundle("0034-8910-rsp-48-2")
        documents_bundle = domain.BundleManifest.set_metadata(
            documents_bundle,
            "publication_year",
            "2018",
            now=lambda: "2018-08-05T22:33:49.795151Z",
        )
        documents_bundle = domain.BundleManifest.set_metadata(
            documents_bundle, "volume", "25", now=lambda: "2018-08-05T22:34:07.795151Z"
        )
        self.assertEqual(
            documents_bundle["metadata"]["publication_year"],
            [("2018-08-05T22:33:49.795151Z", "2018")],
        )
        self.assertEqual(
            documents_bundle["metadata"]["volume"],
            [("2018-08-05T22:34:07.795151Z", "25")],
        )
        self.assertEqual(len(documents_bundle["metadata"]), 2)

    def test_get_metadata(self):
        documents_bundle = new_bundle("0034-8910-rsp-48-2")
        documents_bundle = domain.BundleManifest.set_metadata(
            documents_bundle, "publication_year", "2018"
        )
        self.assertEqual(
            domain.BundleManifest.get_metadata(documents_bundle, "publication_year"),
            "2018",
        )

    def test_get_metadata_all(self):
        documents_bundle = new_bundle("0034-8910-rsp-48-2")
        documents_bundle = domain.BundleManifest.set_metadata(
            documents_bundle, "publication_year", "2018"
        )
        documents_bundle = domain.BundleManifest.set_metadata(
            documents_bundle, "publication_year", "2019"
        )
        items = domain.BundleManifest.get_metadata_all(
            documents_bundle, "publication_year"
        )
        self.assertEqual([data[1] for data in items], ["2018", "2019"])

    def test_get_metadata_always_returns_latest(self):
        documents_bundle = new_bundle("0034-8910-rsp-48-2")
        documents_bundle = domain.BundleManifest.set_metadata(
            documents_bundle, "publication_year", "2018"
        )
        documents_bundle = domain.BundleManifest.set_metadata(
            documents_bundle, "publication_year", "2019"
        )
        self.assertEqual(
            domain.BundleManifest.get_metadata(documents_bundle, "publication_year"),
            "2019",
        )

    def test_get_metadata_defaults_to_empty_str_when_missing(self):
        documents_bundle = new_bundle("0034-8910-rsp-48-2")
        self.assertEqual(
            domain.BundleManifest.get_metadata(documents_bundle, "publication_year"), ""
        )

    def test_get_metadata_with_user_defined_default(self):
        documents_bundle = new_bundle("0034-8910-rsp-48-2")
        self.assertEqual(
            domain.BundleManifest.get_metadata(
                documents_bundle, "publication_year", default="2019"
            ),
            "2019",
        )

    def test_add_item(self):
        documents_bundle = new_bundle("0034-8910-rsp-48-2")
        current_updated = documents_bundle["updated"]
        documents_bundle = domain.BundleManifest.add_item(
            documents_bundle, "/documents/0034-8910-rsp-48-2-0275"
        )
        self.assertEqual(
            documents_bundle["items"][-1], "/documents/0034-8910-rsp-48-2-0275"
        )
        self.assertTrue(current_updated < documents_bundle["updated"])

    def test_add_item_raises_exception_if_item_already_exists(self):
        documents_bundle = new_bundle("0034-8910-rsp-48-2")
        documents_bundle = domain.BundleManifest.add_item(
            documents_bundle, "/documents/0034-8910-rsp-48-2-0275"
        )
        current_updated = documents_bundle["updated"]
        current_item_len = len(documents_bundle["items"])
        self._assert_raises_with_message(
            exceptions.AlreadyExists,
            'cannot add item "/documents/0034-8910-rsp-48-2-0275" in bundle: '
            "the item already exists",
            domain.BundleManifest.add_item,
            documents_bundle,
            "/documents/0034-8910-rsp-48-2-0275",
        )
        self.assertEqual(current_updated, documents_bundle["updated"])
        self.assertEqual(current_item_len, len(documents_bundle["items"]))

    def test_insert_item(self):
        documents_bundle = new_bundle("0034-8910-rsp-48-2")
        current_updated = documents_bundle["updated"]
        documents_bundle = domain.BundleManifest.add_item(
            documents_bundle, "/documents/0034-8910-rsp-48-2-0775"
        )
        documents_bundle = domain.BundleManifest.insert_item(
            documents_bundle, 0, "/documents/0034-8910-rsp-48-2-0275"
        )
        self.assertEqual(
            documents_bundle["items"][0], "/documents/0034-8910-rsp-48-2-0275"
        )
        self.assertEqual(
            documents_bundle["items"][1], "/documents/0034-8910-rsp-48-2-0775"
        )
        self.assertTrue(current_updated < documents_bundle["updated"])

    def test_insert_item_raises_exception_if_item_already_exists(self):
        documents_bundle = new_bundle("0034-8910-rsp-48-2")
        documents_bundle = domain.BundleManifest.add_item(
            documents_bundle, "/documents/0034-8910-rsp-48-2-0775"
        )
        current_updated = documents_bundle["updated"]
        current_item_len = len(documents_bundle["items"])
        self._assert_raises_with_message(
            exceptions.AlreadyExists,
            'cannot insert item "/documents/0034-8910-rsp-48-2-0775" in bundle: '
            "the item already exists",
            domain.BundleManifest.insert_item,
            documents_bundle,
            0,
            "/documents/0034-8910-rsp-48-2-0775",
        )
        self.assertEqual(current_updated, documents_bundle["updated"])
        self.assertEqual(current_item_len, len(documents_bundle["items"]))

    def test_insert_item_follows_python_semantics(self):
        documents_bundle = new_bundle("0034-8910-rsp-48-2")
        documents_bundle = domain.BundleManifest.add_item(
            documents_bundle, "/documents/0034-8910-rsp-48-2-0475"
        )
        documents_bundle = domain.BundleManifest.insert_item(
            documents_bundle, -10, "/documents/0034-8910-rsp-48-2-0275"
        )
        self.assertEqual(
            documents_bundle["items"][0], "/documents/0034-8910-rsp-48-2-0275"
        )
        documents_bundle = domain.BundleManifest.insert_item(
            documents_bundle, 10, "/documents/0034-8910-rsp-48-2-0975"
        )
        self.assertEqual(
            documents_bundle["items"][-1], "/documents/0034-8910-rsp-48-2-0975"
        )

    def test_remove_item(self):
        documents_bundle = new_bundle("0034-8910-rsp-48-2")
        current_updated = documents_bundle["updated"]
        documents_bundle = domain.BundleManifest.add_item(
            documents_bundle, "/documents/0034-8910-rsp-48-2-0475"
        )
        documents_bundle = domain.BundleManifest.remove_item(
            documents_bundle, "/documents/0034-8910-rsp-48-2-0475"
        )
        self.assertNotIn(
            "/documents/0034-8910-rsp-48-2-0475", documents_bundle["items"]
        )
        self.assertTrue(current_updated < documents_bundle["updated"])

    def test_remove_item_raises_exception_if_item_does_not_exist(self):
        documents_bundle = new_bundle("0034-8910-rsp-48-2")
        current_updated = documents_bundle["updated"]
        current_item_len = len(documents_bundle["items"])
        self._assert_raises_with_message(
            exceptions.DoesNotExist,
            'cannot remove item "/documents/0034-8910-rsp-48-2-0775" from bundle: '
            "the item does not exist",
            domain.BundleManifest.remove_item,
            documents_bundle,
            "/documents/0034-8910-rsp-48-2-0775",
        )
        self.assertEqual(current_updated, documents_bundle["updated"])
        self.assertEqual(current_item_len, len(documents_bundle["items"]))


class DocumentsBundleTest(UnittestMixin, unittest.TestCase):
    def setUp(self):
        datetime_patcher = mock.patch.object(
            domain, "datetime", mock.Mock(wraps=datetime.datetime)
        )
        mocked_datetime = datetime_patcher.start()
        mocked_datetime.utcnow.return_value = datetime.datetime(
            2018, 8, 5, 22, 33, 49, 795151
        )
        self.addCleanup(datetime_patcher.stop)

    def test_manifest_is_generated_on_init(self):
        documents_bundle = domain.DocumentsBundle(id="0034-8910-rsp-48-2")
        self.assertTrue(isinstance(documents_bundle.manifest, dict))

    def test_manifest_as_arg_on_init(self):
        existing_manifest = new_bundle("0034-8910-rsp-48-2")
        documents_bundle = domain.DocumentsBundle(manifest=existing_manifest)
        self.assertEqual(existing_manifest, documents_bundle.manifest)

    def test_manifest_schema_is_not_validated_on_init(self):
        existing_manifest = {"versions": []}
        documents_bundle = domain.DocumentsBundle(manifest=existing_manifest)
        self.assertEqual(existing_manifest, documents_bundle.manifest)

    def test_id_returns_id(self):
        documents_bundle = domain.DocumentsBundle(id="0034-8910-rsp-48-2")
        self.assertEqual(documents_bundle.id(), "0034-8910-rsp-48-2")

    def test_publication_year_is_empty_str(self):
        documents_bundle = domain.DocumentsBundle(id="0034-8910-rsp-48-2")
        self.assertEqual(documents_bundle.publication_year, "")

    def test_set_publication_year(self):
        documents_bundle = domain.DocumentsBundle(id="0034-8910-rsp-48-2")
        documents_bundle.publication_year = "2018"
        self.assertEqual(documents_bundle.publication_year, "2018")
        self.assertEqual(
            documents_bundle.manifest["metadata"]["publication_year"],
            [("2018-08-05T22:33:49.795151Z", "2018")],
        )

    def test_set_publication_year_convert_to_str(self):
        documents_bundle = domain.DocumentsBundle(id="0034-8910-rsp-48-2")
        documents_bundle.publication_year = 2018
        self.assertEqual(documents_bundle.publication_year, "2018")

    def test_set_publication_year_validates_four_digits_year(self):
        documents_bundle = domain.DocumentsBundle(id="0034-8910-rsp-48-2")
        self._assert_raises_with_message(
            ValueError,
            "cannot set publication_year with value " '"18": the value is not valid',
            setattr,
            documents_bundle,
            "publication_year",
            18,
        )

    def test_volume_is_empty_str(self):
        documents_bundle = domain.DocumentsBundle(id="0034-8910-rsp-48-2")
        self.assertEqual(documents_bundle.volume, "")

    def test_set_volume(self):
        documents_bundle = domain.DocumentsBundle(id="0034-8910-rsp-48-2")
        documents_bundle.volume = "25"
        self.assertEqual(documents_bundle.volume, "25")
        self.assertEqual(
            documents_bundle.manifest["metadata"]["volume"],
            [("2018-08-05T22:33:49.795151Z", "25")],
        )

    def test_set_volume_convert_to_str(self):
        documents_bundle = domain.DocumentsBundle(id="0034-8910-rsp-48-2")
        documents_bundle.volume = 25
        self.assertEqual(documents_bundle.volume, "25")

    def test_set_volume_content_is_not_validated(self):
        documents_bundle = domain.DocumentsBundle(id="0034-8910-rsp-48-2")
        documents_bundle.volume = "25.A"
        self.assertEqual(documents_bundle.volume, "25.A")

    def test_number_is_empty_str(self):
        documents_bundle = domain.DocumentsBundle(id="0034-8910-rsp-48-2")
        self.assertEqual(documents_bundle.number, "")

    def test_set_number(self):
        documents_bundle = domain.DocumentsBundle(id="0034-8910-rsp-48-2")
        documents_bundle.number = "3"
        self.assertEqual(documents_bundle.number, "3")
        self.assertEqual(
            documents_bundle.manifest["metadata"]["number"],
            [("2018-08-05T22:33:49.795151Z", "3")],
        )

    def test_set_number_convert_to_str(self):
        documents_bundle = domain.DocumentsBundle(id="0034-8910-rsp-48-2")
        documents_bundle.number = 3
        self.assertEqual(documents_bundle.number, "3")

    def test_set_number_content_is_not_validated(self):
        documents_bundle = domain.DocumentsBundle(id="0034-8910-rsp-48-2")
        documents_bundle.number = "3.A"
        self.assertEqual(documents_bundle.number, "3.A")

    def test_supplement_is_empty_str(self):
        documents_bundle = domain.DocumentsBundle(id="0034-8910-rsp-48-2")
        self.assertEqual(documents_bundle.supplement, "")

    def test_set_supplement(self):
        documents_bundle = domain.DocumentsBundle(id="0034-8910-rsp-48-2")
        documents_bundle.supplement = "3"
        self.assertEqual(documents_bundle.supplement, "3")
        self.assertEqual(
            documents_bundle.manifest["metadata"]["supplement"],
            [("2018-08-05T22:33:49.795151Z", "3")],
        )

    def test_set_supplement_convert_to_str(self):
        documents_bundle = domain.DocumentsBundle(id="0034-8910-rsp-48-2")
        documents_bundle.supplement = 3
        self.assertEqual(documents_bundle.supplement, "3")

    def test_add_document(self):
        documents_bundle = domain.DocumentsBundle(id="0034-8910-rsp-48-2")
        documents_bundle.add_document("/documents/0034-8910-rsp-48-2-0275")
        self.assertIn(
            "/documents/0034-8910-rsp-48-2-0275", documents_bundle.manifest["items"]
        )

    def test_add_document_raises_exception_if_item_already_exists(self):
        documents_bundle = domain.DocumentsBundle(id="0034-8910-rsp-48-2")
        documents_bundle.add_document("/documents/0034-8910-rsp-48-2-0275")
        self._assert_raises_with_message(
            exceptions.AlreadyExists,
            'cannot add item "/documents/0034-8910-rsp-48-2-0275" in bundle: '
            "the item already exists",
            documents_bundle.add_document,
            "/documents/0034-8910-rsp-48-2-0275",
        )

    def test_documents_returns_empty_list(self):
        documents_bundle = domain.DocumentsBundle(id="0034-8910-rsp-48-2")
        self.assertEqual(documents_bundle.documents, [])

    def test_documents_returns_added_documents_list(self):
        documents_bundle = domain.DocumentsBundle(id="0034-8910-rsp-48-2")
        documents_bundle.add_document("/documents/0034-8910-rsp-48-2-0275")
        documents_bundle.add_document("/documents/0034-8910-rsp-48-2-0276")
        documents_bundle.add_document("/documents/0034-8910-rsp-48-2-0277")
        self.assertEqual(
            documents_bundle.documents,
            [
                "/documents/0034-8910-rsp-48-2-0275",
                "/documents/0034-8910-rsp-48-2-0276",
                "/documents/0034-8910-rsp-48-2-0277",
            ],
        )

    def test_remove_document(self):
        documents_bundle = domain.DocumentsBundle(id="0034-8910-rsp-48-2")
        documents_bundle.add_document("/documents/0034-8910-rsp-48-2-0275")
        documents_bundle.add_document("/documents/0034-8910-rsp-48-2-0276")
        documents_bundle.add_document("/documents/0034-8910-rsp-48-2-0277")
        documents_bundle.remove_document("/documents/0034-8910-rsp-48-2-0275")
        self.assertNotIn(
            "/documents/0034-8910-rsp-48-2-0275", documents_bundle.manifest["items"]
        )
        self.assertEqual(2, len(documents_bundle.manifest["items"]))

    def test_remove_document_raises_exception_if_item_does_not_exist(self):
        documents_bundle = domain.DocumentsBundle(id="0034-8910-rsp-48-2")
        documents_bundle.add_document("/documents/0034-8910-rsp-48-2-0276")
        documents_bundle.add_document("/documents/0034-8910-rsp-48-2-0277")
        self._assert_raises_with_message(
            exceptions.DoesNotExist,
            'cannot remove item "/documents/0034-8910-rsp-48-2-0275" from bundle: '
            "the item does not exist",
            documents_bundle.remove_document,
            "/documents/0034-8910-rsp-48-2-0275",
        )

    def test_insert_document(self):
        documents_bundle = domain.DocumentsBundle(id="0034-8910-rsp-48-2")
        documents_bundle.add_document("/documents/0034-8910-rsp-48-2-0275")
        documents_bundle.add_document("/documents/0034-8910-rsp-48-2-0276")
        documents_bundle.add_document("/documents/0034-8910-rsp-48-2-0277")
        documents_bundle.insert_document(1, "/documents/0034-8910-rsp-48-2-0271")
        self.assertEqual(
            "/documents/0034-8910-rsp-48-2-0271", documents_bundle.manifest["items"][1]
        )
        self.assertEqual(4, len(documents_bundle.manifest["items"]))

    def test_insert_document_raises_exception_if_item_already_exists(self):
        documents_bundle = domain.DocumentsBundle(id="0034-8910-rsp-48-2")
        documents_bundle.add_document("/documents/0034-8910-rsp-48-2-0275")
        self._assert_raises_with_message(
            exceptions.AlreadyExists,
            'cannot insert item "/documents/0034-8910-rsp-48-2-0275" in bundle: '
            "the item already exists",
            documents_bundle.insert_document,
            1,
            "/documents/0034-8910-rsp-48-2-0275",
        )


class JournalTest(UnittestMixin, unittest.TestCase):
    def setUp(self):
        datetime_patcher = mock.patch.object(
            domain, "datetime", mock.Mock(wraps=datetime.datetime)
        )
        mocked_datetime = datetime_patcher.start()
        mocked_datetime.utcnow.return_value = datetime.datetime(
            2018, 8, 5, 22, 33, 49, 795151
        )
        self.addCleanup(datetime_patcher.stop)

    def test_manifest_is_generated_on_init(self):
        journal = domain.Journal(id="0034-8910-rsp-48-2")
        self.assertTrue(isinstance(journal.manifest, dict))

    def test_manifest_as_arg_on_init(self):
        existing_manifest = new_bundle("0034-8910-rsp-48-2")
        journal = domain.Journal(manifest=existing_manifest)
        self.assertEqual(existing_manifest, journal.manifest)

    def test_manifest_schema_is_not_validated_on_init(self):
        existing_manifest = {"versions": []}
        journal = domain.Journal(manifest=existing_manifest)
        self.assertEqual(existing_manifest, journal.manifest)

    def test_id_returns_id(self):
        journal = domain.Journal(id="0034-8910-rsp-48-2")
        self.assertEqual(journal.id(), "0034-8910-rsp-48-2")

    def test_set_mission(self):
        documents_bundle = domain.Journal(id="0034-8910-rsp-48-2")
        documents_bundle.mission = {
            "pt": "Publicar trabalhos científicos originais sobre a Amazonia.",
            "es": "Publicar trabajos científicos originales sobre Amazonia.",
            "en": "To publish original scientific papers about Amazonia.",
        }
        self.assertEqual(
            documents_bundle.mission,
            {
                "pt": "Publicar trabalhos científicos originais sobre a Amazonia.",
                "es": "Publicar trabajos científicos originales sobre Amazonia.",
                "en": "To publish original scientific papers about Amazonia.",
            },
        )
        self.assertEqual(
            documents_bundle.manifest["metadata"]["mission"][-1],
            (
                "2018-08-05T22:33:49.795151Z",
                {
                    "pt": "Publicar trabalhos científicos originais sobre a Amazonia.",
                    "es": "Publicar trabajos científicos originales sobre Amazonia.",
                    "en": "To publish original scientific papers about Amazonia.",
                },
            ),
        )

    def test_set_mission_content_is_not_validated(self):
        documents_bundle = domain.Journal(id="0034-8910-rsp-48-2")
        self._assert_raises_with_message(
            TypeError,
            "cannot set mission with value " '"mission-invalid": value must be dict',
            setattr,
            documents_bundle,
            "mission",
            "mission-invalid",
        )

    def test_title_is_empty_str(self):
        journal = domain.Journal(id="0034-8910-rsp-48-2")
        self.assertEqual(journal.title, "")

    def test_set_title(self):
        journal = domain.Journal(id="0034-8910-rsp-48-2")
        journal.title = "Rev. Saúde Pública"

        self.assertEqual(journal.title, "Rev. Saúde Pública")
        self.assertEqual(
            journal.manifest["metadata"]["title"],
            [("2018-08-05T22:33:49.795151Z", "Rev. Saúde Pública")],
        )

    def test_title_iso_is_empty_str(self):
        journal = domain.Journal(id="0034-8910-rsp-48-2")
        self.assertEqual(journal.title_iso, "")

    def test_set_title_iso(self):
        journal = domain.Journal(id="0034-8910-rsp-48-2")
        journal.title_iso = "Rev. Saúde Pública"

        self.assertEqual(journal.title_iso, "Rev. Saúde Pública")
        self.assertEqual(
            journal.manifest["metadata"]["title_iso"],
            [("2018-08-05T22:33:49.795151Z", "Rev. Saúde Pública")],
        )

    def test_short_title_is_empty_str(self):
        journal = domain.Journal(id="0034-8910-rsp-48-2")
        self.assertEqual(journal.short_title, "")

    def test_set_short_title(self):
        journal = domain.Journal(id="0034-8910-rsp-48-2")
        journal.short_title = "Rev. Saúde Pública"

        self.assertEqual(journal.short_title, "Rev. Saúde Pública")
        self.assertEqual(
            journal.manifest["metadata"]["short_title"],
            [("2018-08-05T22:33:49.795151Z", "Rev. Saúde Pública")],
        )

    def test_title_slug_is_empty_str(self):
        journal = domain.Journal(id="0034-8910-rsp-48-2")
        self.assertEqual(journal.title_slug, "")

    def test_set_title_slug(self):
        journal = domain.Journal(id="0034-8910-rsp-48-2")
        journal.title_slug = "pesquisa-veterinaria-brasileira"
        self.assertEqual(journal.title_slug, "pesquisa-veterinaria-brasileira")
        self.assertEqual(
            journal.manifest["metadata"]["title_slug"],
            [("2018-08-05T22:33:49.795151Z", "pesquisa-veterinaria-brasileira")],
        )

    def test_acronym_is_empty_str(self):
        journal = domain.Journal(id="0034-8910-rsp-48-2")
        self.assertEqual(journal.acronym, "")

    def test_set_acronym_slug(self):
        journal = domain.Journal(id="0034-8910-rsp-48-2")
        journal.acronym = "rsp"
        self.assertEqual(journal.acronym, "rsp")
        self.assertEqual(
            journal.manifest["metadata"]["acronym"],
            [("2018-08-05T22:33:49.795151Z", "rsp")],
        )

    def test_scielo_issn_is_empty_str(self):
        journal = domain.Journal(id="0034-8910-rsp-48-2")
        self.assertEqual(journal.scielo_issn, "")

    def test_set_scielo_issn(self):
        journal = domain.Journal(id="0034-8910-rsp-48-2")
        journal.scielo_issn = "1809-4392"
        self.assertEqual(journal.scielo_issn, "1809-4392")
        self.assertEqual(
            journal.manifest["metadata"]["scielo_issn"],
            [("2018-08-05T22:33:49.795151Z", "1809-4392")],
        )

    def test_print_issn_is_empty_str(self):
        journal = domain.Journal(id="0034-8910-rsp-48-2")
        self.assertEqual(journal.print_issn, "")

    def test_set_print_issn(self):
        journal = domain.Journal(id="0034-8910-rsp-48-2")
        journal.print_issn = "1809-4392"
        self.assertEqual(journal.print_issn, "1809-4392")
        self.assertEqual(
            journal.manifest["metadata"]["print_issn"],
            [("2018-08-05T22:33:49.795151Z", "1809-4392")],
        )

    def test_electronic_issn_is_empty_str(self):
        journal = domain.Journal(id="0034-8910-rsp-48-2")
        self.assertEqual(journal.electronic_issn, "")

    def test_set_electronic_issn(self):
        journal = domain.Journal(id="0034-8910-rsp-48-2")
        journal.electronic_issn = "1809-4392"
        self.assertEqual(journal.electronic_issn, "1809-4392")
        self.assertEqual(
            journal.manifest["metadata"]["electronic_issn"],
            [("2018-08-05T22:33:49.795151Z", "1809-4392")],
        )

    def test_status_is_empty_str(self):
        journal = domain.Journal(id="0034-8910-rsp-48-2")
        self.assertEqual(journal.status, "")

    def test_set_status(self):
        journal = domain.Journal(id="0034-8910-rsp-48-2")
        journal.status = {"status": "current"}
        self.assertEqual(journal.status, {"status": "current"})
        self.assertEqual(
            journal.manifest["metadata"]["status"],
            [("2018-08-05T22:33:49.795151Z", {"status": "current"})],
        )

    def test_get_created(self):
        journal = domain.Journal(id="0034-8910-rsp-48-2")
        self.assertEqual(journal.created(), "2018-08-05T22:33:49.795151Z")

    def test_get_updated(self):
        journal = domain.Journal(id="0034-8910-rsp-48-2")
        self.assertEqual(journal.updated(), "2018-08-05T22:33:49.795151Z")

    def test_update_title_get_updated(self):
        journal = domain.Journal(id="0034-8910-rsp-48-2")
        self.assertEqual(journal.updated(), "2018-08-05T22:33:49.795151Z")

        datetime_patcher = mock.patch.object(
            domain, "datetime", mock.Mock(wraps=datetime.datetime)
        )
        mocked_datetime = datetime_patcher.start()
        mocked_datetime.utcnow.return_value = datetime.datetime(
            2018, 8, 5, 22, 34, 49, 795151
        )
        self.addCleanup(datetime_patcher.stop)
        journal.title = "Novo Journal"
        self.assertEqual(journal.updated(), "2018-08-05T22:34:49.795151Z")

    def test_subject_areas(self):
        journal = domain.Journal(id="0034-8910-rsp-48-2")
        journal.subject_areas = [
            "AGRICULTURAL SCIENCES",
            "APPLIED SOCIAL SCIENCES",
            "BIOLOGICAL SCIENCES",
            "ENGINEERING",
            "EXACT AND EARTH SCIENCES",
            "HEALTH SCIENCES",
            "HUMAN SCIENCES",
            "LINGUISTIC, LITERATURE AND ARTS",
        ]
        self.assertEqual(
            journal.subject_areas,
            (
                "AGRICULTURAL SCIENCES",
                "APPLIED SOCIAL SCIENCES",
                "BIOLOGICAL SCIENCES",
                "ENGINEERING",
                "EXACT AND EARTH SCIENCES",
                "HEALTH SCIENCES",
                "HUMAN SCIENCES",
                "LINGUISTIC, LITERATURE AND ARTS",
            ),
        )
        self.assertEqual(
            journal.manifest["metadata"]["subject_areas"][-1],
            (
                "2018-08-05T22:33:49.795151Z",
                (
                    "AGRICULTURAL SCIENCES",
                    "APPLIED SOCIAL SCIENCES",
                    "BIOLOGICAL SCIENCES",
                    "ENGINEERING",
                    "EXACT AND EARTH SCIENCES",
                    "HEALTH SCIENCES",
                    "HUMAN SCIENCES",
                    "LINGUISTIC, LITERATURE AND ARTS",
                ),
            ),
        )

    def test_set_subject_areas_content_raises_type_error(self):
        journal = domain.Journal(id="0034-8910-rsp-48-2")
        invalid = 1
        self._assert_raises_with_message(
            TypeError,
            "cannot set subject_areas with value "
            '"%s": value must be tuple' % invalid,
            setattr,
            journal,
            "subject_areas",
            invalid,
        )

    def test_set_subject_areas_content_raises_value_error(self):
        journal = domain.Journal(id="0034-8910-rsp-48-2")
        subject_areas = (
            "AGRICULTURAL",
            "APPLIED SOCIAL",
            "BIOLOGICAL",
            "ENGINEERING",
            "EXACT AND EARTH",
            "HEALTH",
            "HUMAN",
            "LINGUISTIC, LITERATURE AND ARTS",
        )
        invalid = [
            "AGRICULTURAL",
            "APPLIED SOCIAL",
            "BIOLOGICAL",
            "EXACT AND EARTH",
            "HEALTH",
            "HUMAN",
        ]
        self._assert_raises_with_message(
            ValueError,
            "cannot set subject_areas with value %s: " % repr(subject_areas)
            + "%s are not valid" % repr(invalid),
            setattr,
            journal,
            "subject_areas",
            subject_areas,
        )

    def test_set_subject_areas_content_raises_value_error_for_string(self):
        journal = domain.Journal(id="0034-8910-rsp-48-2")
        subject_areas = "LINGUISTIC, LITERATURE AND ARTS"
        invalid = list(subject_areas)
        self._assert_raises_with_message(
            ValueError,
            "cannot set subject_areas with value %s: " % repr(tuple(subject_areas))
            + "%s are not valid" % repr(invalid),
            setattr,
            journal,
            "subject_areas",
            subject_areas,
        )

    def test_set_sponsors(self):
        journal = domain.Journal(id="0034-8910-rsp-48-2")
        journal.sponsors = (
            {
                "name": "FAPESP",
                "url": "http://www.fapesp.br/",
                "logo_path": "fixtures/imgs/fapesp.png",
            },
        )

        self.assertEqual(
            journal.sponsors,
            (
                {
                    "name": "FAPESP",
                    "url": "http://www.fapesp.br/",
                    "logo_path": "fixtures/imgs/fapesp.png",
                },
            ),
        )

        self.assertEqual(
            journal.manifest["metadata"]["sponsors"][-1],
            (
                "2018-08-05T22:33:49.795151Z",
                (
                    {
                        "name": "FAPESP",
                        "url": "http://www.fapesp.br/",
                        "logo_path": "fixtures/imgs/fapesp.png",
                    },
                ),
            ),
        )

    def test_set_sponsors_should_raise_type_error(self):
        invalid_boolean_sponsors = ((True,),)
        invalid_number_sponsors = ((1, 1.1),)
        journal = domain.Journal(id="0034-8910-rsp-48-2")

        self._assert_raises_with_message(
            TypeError,
            "cannot set sponsors this type %s" % repr(invalid_boolean_sponsors),
            setattr,
            journal,
            "sponsors",
            invalid_boolean_sponsors,
        )

        self._assert_raises_with_message(
            TypeError,
            "cannot set sponsors this type %s" % repr(invalid_number_sponsors),
            setattr,
            journal,
            "sponsors",
            invalid_number_sponsors,
        )

    def test_metrics_str(self):
        journal = domain.Journal(id="0034-8910-rsp-48-2")
        self.assertEqual(journal.metrics, {})

    def test_set_metrics(self):
        journal = domain.Journal(id="0034-8910-rsp-48-2")
        journal.metrics = {
            "scimago": {"url": "http://scimago.org", "title": "Scimago"},
            "google": {"total_h5": 10, "h5_median": 5, "h5_year": 2018},
            "scielo": "valor medio",
        }
        self.assertEqual(
            journal.metrics,
            {
                "scimago": {"url": "http://scimago.org", "title": "Scimago"},
                "google": {"total_h5": 10, "h5_median": 5, "h5_year": 2018},
                "scielo": "valor medio",
            },
        )
        self.assertEqual(
            journal.manifest["metadata"]["metrics"],
            [
                (
                    "2018-08-05T22:33:49.795151Z",
                    {
                        "scimago": {"url": "http://scimago.org", "title": "Scimago"},
                        "google": {"total_h5": 10, "h5_median": 5, "h5_year": 2018},
                        "scielo": "valor medio",
                    },
                )
            ],
        )

    def test_set_metrics_content_is_not_validated(self):
        journal = domain.Journal(id="0034-8910-rsp-48-2")
        self._assert_raises_with_message(
            TypeError,
            "cannot set metrics with value " '"metrics-invalid": value must be dict',
            setattr,
            journal,
            "metrics",
            "metrics-invalid",
        )

    def test_set_subject_categories(self):
        journal = domain.Journal(id="0234-8410-bjmbr-587-90")
        categories = [
            "Health Sciences Orthopedics",
            "Human Sciences Psychology",
            "Psychoanalysis",
        ]
        journal.subject_categories = categories
        self.assertEqual(
            journal.manifest["metadata"]["subject_categories"],
            [("2018-08-05T22:33:49.795151Z", categories)],
        )

    def test_set_int_subject_categories_content_raises_type_error(self):
        journal = domain.Journal(id="0234-8410-bjmbr-587-90")
        invalid = 9
        self._assert_raises_with_message(
            TypeError,
            "cannot set subject_categories with value "
            '"%s": value must be list like object' % invalid,
            setattr,
            journal,
            "subject_categories",
            invalid,
        )

    def test_set_str_subject_categories(self):
        journal = domain.Journal(id="0234-8410-bjmbr-587-90")
        categories = "Health Sciences"
        journal.subject_categories = categories
        self.assertEqual(
            journal.manifest["metadata"]["subject_categories"],
            [("2018-08-05T22:33:49.795151Z", list(categories))],
        )

    def test_set_tuple_subject_categories(self):
        journal = domain.Journal(id="0234-8410-bjmbr-587-90")
        categories = ("Health Sciences Orthopedics", "Human Sciences Psychology")
        journal.subject_categories = categories
        self.assertEqual(
            journal.manifest["metadata"]["subject_categories"],
            [("2018-08-05T22:33:49.795151Z", list(categories))],
        )

    def test_set_list_like_object_to_subject_categories(self):
        journal = domain.Journal(id="0234-8410-bjmbr-587-90")

        class Fibonacci:
            def __init__(self, maximo=1000000):
                self.current, self.p_element = 0, 1
                self.maximo = maximo

            def __iter__(self):
                return self

            def __next__(self):
                if self.current > self.maximo:
                    raise StopIteration

                ret = self.current

                self.current, self.p_element = (
                    self.p_element,
                    self.current + self.p_element,
                )

                return str(ret)

        fib_obj = Fibonacci(maximo=10)

        journal.subject_categories = fib_obj
        self.assertEqual(
            journal.manifest["metadata"]["subject_categories"],
            [("2018-08-05T22:33:49.795151Z", ["0", "1", "1", "2", "3", "5", "8"])],
        )

    def test_institution_responsible_for_is_empty_str(self):
        journal = domain.Journal(id="0034-8910-rsp-48-2")
        self.assertEqual(journal.institution_responsible_for, ())

    def test_set_institution_responsible_for(self):
        journal = domain.Journal(id="0034-8910-rsp-48-2")
        journal.institution_responsible_for = ("Usp", "Scielo")

        self.assertEqual(journal.institution_responsible_for, ("Usp", "Scielo"))
        self.assertEqual(
            journal.manifest["metadata"]["institution_responsible_for"][-1],
            ("2018-08-05T22:33:49.795151Z", ("Usp", "Scielo")),
        )

    def test_set_institution_responsible_for_content_raises_type_error(self):
        journal = domain.Journal(id="0034-8910-rsp-48-2")
        invalid = 1
        self._assert_raises_with_message(
            TypeError,
            "cannot set institution_responsible_for with value "
            '"%s": value must be tuple' % invalid,
            setattr,
            journal,
            "institution_responsible_for",
            invalid,
        )

    def test_institution_responsible_for_content_value_for_string(self):
        journal = domain.Journal(id="0034-8910-rsp-48-2")
        journal.institution_responsible_for = ["USP", "SCIELO"]
        self.assertEqual(journal.institution_responsible_for, ("USP", "SCIELO"))

    def test_set_online_submission_url(self):
        journal = domain.Journal(id="0034-8910-rsp-48-2")
        url = "http://mc04.manuscriptcentral.com/rsp-scielo"
        journal.online_submission_url = url
        self.assertEqual(journal.online_submission_url, url)
        self.assertEqual(
            journal.manifest["metadata"]["online_submission_url"],
            [("2018-08-05T22:33:49.795151Z", url)],
        )

    def test_online_submission_url_default_is_empty(self):
        journal = domain.Journal(id="0034-8910-rsp-48-2")
        self.assertEqual(journal.online_submission_url, "")

<<<<<<< HEAD
    def test_logo_url(self):
        journal = domain.Journal(id="0034-8910-rsp-48-2")
        url = "https://logo"
        journal.logo_url = url
        self.assertEqual(url, journal.logo_url)
        self.assertEqual(
            journal.manifest["metadata"]["logo_url"],
            [("2018-08-05T22:33:49.795151Z", url)],
        )

    def test_logo_url_is_empty_str(self):
        journal = domain.Journal(id="0034-8910-rsp-48-2")
        self.assertEqual(journal.logo_url, "")
=======
    def test_set_previous_journal(self):
        journal = domain.Journal(id="0034-8910-rsp-48-2")
        expected = {"title": "Título Anterior", "id": "ID título anterior"}
        journal.previous_journal = expected
        self.assertEqual(journal.previous_journal, expected)
        self.assertEqual(
            journal.manifest["metadata"]["previous_journal"],
            [("2018-08-05T22:33:49.795151Z", expected)],
        )

    def test_previous_journal_default_is_empty(self):
        journal = domain.Journal(id="0034-8910-rsp-48-2")
        self.assertEqual(journal.previous_journal, {})

    def test_status_history(self):
        journal = domain.Journal(id="0034-8910-rsp-48-2")
        journal.status = {"status": "CURRENT"}
        journal.status = {"status": "SUSPENDED", "notes": "motivo"}
        journal.status = {"status": "CEASED"}
        self.assertEqual(
            [item[0] for item in journal.status_history],
            sorted([item[0] for item in journal.status_history]),
        )
        self.assertEqual(
            [item[1] for item in journal.status_history],
            [
                {"status": "CURRENT"},
                {"status": "SUSPENDED", "notes": "motivo"},
                {"status": "CEASED"},
            ],
        )
>>>>>>> d571462a
<|MERGE_RESOLUTION|>--- conflicted
+++ resolved
@@ -1191,7 +1191,6 @@
         journal = domain.Journal(id="0034-8910-rsp-48-2")
         self.assertEqual(journal.online_submission_url, "")
 
-<<<<<<< HEAD
     def test_logo_url(self):
         journal = domain.Journal(id="0034-8910-rsp-48-2")
         url = "https://logo"
@@ -1205,7 +1204,7 @@
     def test_logo_url_is_empty_str(self):
         journal = domain.Journal(id="0034-8910-rsp-48-2")
         self.assertEqual(journal.logo_url, "")
-=======
+
     def test_set_previous_journal(self):
         journal = domain.Journal(id="0034-8910-rsp-48-2")
         expected = {"title": "Título Anterior", "id": "ID título anterior"}
@@ -1236,5 +1235,4 @@
                 {"status": "SUSPENDED", "notes": "motivo"},
                 {"status": "CEASED"},
             ],
-        )
->>>>>>> d571462a
+        )