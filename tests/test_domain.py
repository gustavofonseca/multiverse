--- conflicted
+++ resolved
@@ -1091,7 +1091,6 @@
             "metrics-invalid",
         )
 
-<<<<<<< HEAD
     def test_set_subject_categories(self):
         journal = domain.Journal(id="0234-8410-bjmbr-587-90")
         categories = [
@@ -1139,7 +1138,7 @@
             journal.manifest["metadata"]["subject_categories"],
             [("2018-08-05T22:33:49.795151Z", list(categories))],
         )
-=======
+
     def test_institution_responsible_for_is_empty_str(self):
         journal = domain.Journal(id="0034-8910-rsp-48-2")
         self.assertEqual(journal.institution_responsible_for, ())
@@ -1170,5 +1169,4 @@
     def test_institution_responsible_for_content_value_for_string(self):
         journal = domain.Journal(id="0034-8910-rsp-48-2")
         journal.institution_responsible_for = ["USP", "SCIELO"]
-        self.assertEqual(journal.institution_responsible_for, ("USP", "SCIELO"))
->>>>>>> d8ab8db9
+        self.assertEqual(journal.institution_responsible_for, ("USP", "SCIELO"))